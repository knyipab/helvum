// graph_view.rs
//
// Copyright 2021 Tom A. Wagner <tom.a.wagner@protonmail.com>
//
// This program is free software: you can redistribute it and/or modify
// it under the terms of the GNU General Public License as published by
// the Free Software Foundation, either version 3 of the License, or
// (at your option) any later version.
//
// This program is distributed in the hope that it will be useful,
// but WITHOUT ANY WARRANTY; without even the implied warranty of
// MERCHANTABILITY or FITNESS FOR A PARTICULAR PURPOSE.  See the
// GNU General Public License for more details.
//
// You should have received a copy of the GNU General Public License
// along with this program.  If not, see <http://www.gnu.org/licenses/>.
//
// SPDX-License-Identifier: GPL-3.0-only

use super::{Node, Port};

use gtk::{
    glib::{self, clone},
    graphene, gsk,
    prelude::*,
    subclass::prelude::*,
};
use log::{error, warn};

use std::env::var;
use std::fs::{self, File};
use std::io::Write;
use std::{cmp::Ordering, collections::HashMap};

use crate::NodeType;

mod imp {
    use super::*;

    use std::{cell::RefCell, rc::Rc};

    use log::warn;

    #[derive(Default)]
    pub struct GraphView {
        pub(super) nodes: RefCell<HashMap<u32, Node>>,
        /// Stores the link and whether it is currently active.
        pub(super) links: RefCell<HashMap<u32, (crate::PipewireLink, bool)>>,
        /// Stores the previous location for persistent node locations
        pub(super) positions: RefCell<HashMap<String, (f32, f32)>>,
    }

    #[glib::object_subclass]
    impl ObjectSubclass for GraphView {
        const NAME: &'static str = "GraphView";
        type Type = super::GraphView;
        type ParentType = gtk::Widget;

        fn class_init(klass: &mut Self::Class) {
            // The layout manager determines how child widgets are laid out.
            klass.set_layout_manager_type::<gtk::FixedLayout>();
            klass.set_css_name("graphview");
        }
    }

    impl ObjectImpl for GraphView {
        fn constructed(&self, obj: &Self::Type) {
            self.parent_constructed(obj);

            let drag_state = Rc::new(RefCell::new(None));
            let drag_controller = gtk::GestureDrag::new();

            drag_controller.connect_drag_begin(
                clone!(@strong drag_state => move |drag_controller, x, y| {
                    let mut drag_state = drag_state.borrow_mut();
                    let widget = drag_controller
                        .widget()
                        .dynamic_cast::<Self::Type>()
                        .expect("drag-begin event is not on the GraphView");
                    // pick() should at least return the widget itself.
                    let target = widget.pick(x, y, gtk::PickFlags::DEFAULT).expect("drag-begin pick() did not return a widget");
                    *drag_state = if target.ancestor(Port::static_type()).is_some() {
                        // The user targeted a port, so the dragging should be handled by the Port
                        // component instead of here.
                        None
                    } else if let Some(target) = target.ancestor(Node::static_type()) {
                        // The user targeted a Node without targeting a specific Port.
                        // Drag the Node around the screen.
                        let (x, y) = widget.get_node_position(&target);
                        Some((target, x, y))
                    } else {
                        None
                    }
                }
            ));
            drag_controller.connect_drag_update(
                clone!(@strong drag_state => move |drag_controller, x, y| {
                    let widget = drag_controller
                        .widget()
                        .dynamic_cast::<Self::Type>()
                        .expect("drag-update event is not on the GraphView");
                    let drag_state = drag_state.borrow();
                    if let Some((ref node, x1, y1)) = *drag_state {
                        let x_new = x1 + x as f32;
                        let y_new = y1 + y as f32;
                        widget.move_node(node, x_new, y_new);
                        match node.downcast_ref::<Node>() {
                            Some(node_pw) => {
                                let node_ident = node_pw.get_ident().unwrap_or_default();
                                log::debug!("Node moved {}: {}, {}", node_ident, x_new, y_new);
                                let private = imp::GraphView::from_instance(&widget);
                                private.positions.borrow_mut().insert(node_ident, (x_new, y_new));
                            }
                            None => {
                                log::debug!("Node (gtk::Widget) cannot be downcast to Node: {}", node);
                            }
                        }
                    }
                }
                ),
            );
            obj.add_controller(&drag_controller);
            obj.read_node_positions();
        }

        fn dispose(&self, obj: &Self::Type) {
            obj.write_node_positions();
            self.nodes
                .borrow()
                .values()
                .for_each(|node| node.unparent())
        }
    }

    impl WidgetImpl for GraphView {
        fn snapshot(&self, widget: &Self::Type, snapshot: &gtk::Snapshot) {
            /* FIXME: A lot of hardcoded values in here.
            Try to use relative units (em) and colours from the theme as much as possible. */

            let alloc = widget.allocation();
            let widget_bounds =
                graphene::Rect::new(0.0, 0.0, alloc.width() as f32, alloc.height() as f32);

            let background_cr = snapshot.append_cairo(&widget_bounds);

            // Draw a nice grid on the background.
            background_cr.set_source_rgb(0.18, 0.18, 0.18);
            background_cr.set_line_width(0.2); // TODO: Set to 1px
            let mut y = 0.0;
            while y < alloc.height().into() {
                background_cr.move_to(0.0, y);
                background_cr.line_to(alloc.width().into(), y);
                y += 20.0; // TODO: Change to em;
            }
            let mut x = 0.0;
            while x < alloc.width().into() {
                background_cr.move_to(x, 0.0);
                background_cr.line_to(x, alloc.height().into());
                x += 20.0; // TODO: Change to em;
            }
            if let Err(e) = background_cr.stroke() {
                warn!("Failed to draw graphview grid: {}", e);
            };

            // Draw all children
            self.nodes
                .borrow()
                .values()
                .for_each(|node| self.instance().snapshot_child(node, snapshot));

            // Draw all links
            let link_cr = snapshot.append_cairo(&graphene::Rect::new(
                0.0,
                0.0,
                alloc.width() as f32,
                alloc.height() as f32,
            ));

            link_cr.set_line_width(2.0);

            let rgba = widget
                .style_context()
                .lookup_color("graphview-link")
                .unwrap_or_else(|| gtk::gdk::RGBA::new(0.0, 0.0, 0.0, 0.0));

            link_cr.set_source_rgba(
                rgba.red().into(),
                rgba.green().into(),
                rgba.blue().into(),
                rgba.alpha().into(),
            );

            for (link, active) in self.links.borrow().values() {
                if let Some((from_x, from_y, to_x, to_y)) = self.get_link_coordinates(link) {
                    link_cr.move_to(from_x, from_y);

                    // Use dashed line for inactive links, full line otherwise.
                    if *active {
                        link_cr.set_dash(&[], 0.0);
                    } else {
                        link_cr.set_dash(&[10.0, 5.0], 0.0);
                    }

                    // If the output port is farther right than the input port and they have
                    // a similar y coordinate, apply a y offset to the control points
                    // so that the curve sticks out a bit.
                    let y_control_offset = if from_x > to_x {
                        f64::max(0.0, 25.0 - (from_y - to_y).abs())
                    } else {
                        0.0
                    };

                    // Place curve control offset by half the x distance between the two points.
                    // This makes the curve scale well for varying distances between the two ports,
                    // especially when the output port is farther right than the input port.
                    let half_x_dist = f64::abs(from_x - to_x) / 2.0;
                    link_cr.curve_to(
                        from_x + half_x_dist,
                        from_y - y_control_offset,
                        to_x - half_x_dist,
                        to_y - y_control_offset,
                        to_x,
                        to_y,
                    );

                    if let Err(e) = link_cr.stroke() {
                        warn!("Failed to draw graphview links: {}", e);
                    };
                } else {
                    warn!("Could not get allocation of ports of link: {:?}", link);
                }
            }
        }
    }

    impl GraphView {
        /// Get coordinates for the drawn link to start at and to end at.
        ///
        /// # Returns
        /// `Some((from_x, from_y, to_x, to_y))` if all objects the links refers to exist as widgets.
        fn get_link_coordinates(&self, link: &crate::PipewireLink) -> Option<(f64, f64, f64, f64)> {
            let nodes = self.nodes.borrow();

            // For some reason, gtk4::WidgetExt::translate_coordinates gives me incorrect values,
            // so we manually calculate the needed offsets here.

            let from_port = &nodes.get(&link.node_from)?.get_port(link.port_from)?;
            let from_node = from_port
                .ancestor(Node::static_type())
                .expect("Port is not a child of a node");
            let from_x = from_node.allocation().x()
                + from_port.allocation().x()
                + from_port.allocation().width();
            let from_y = from_node.allocation().y()
                + from_port.allocation().y()
                + (from_port.allocation().height() / 2);

            let to_port = &nodes.get(&link.node_to)?.get_port(link.port_to)?;
            let to_node = to_port
                .ancestor(Node::static_type())
                .expect("Port is not a child of a node");
            let to_x = to_node.allocation().x() + to_port.allocation().x();
            let to_y = to_node.allocation().y()
                + to_port.allocation().y()
                + (to_port.allocation().height() / 2);

            Some((from_x.into(), from_y.into(), to_x.into(), to_y.into()))
        }
    }
}

glib::wrapper! {
    pub struct GraphView(ObjectSubclass<imp::GraphView>)
        @extends gtk::Widget;
}

impl GraphView {
    pub fn new() -> Self {
        glib::Object::new(&[]).expect("Failed to create GraphView")
    }

    pub fn add_node(&self, id: u32, node: Node, node_type: Option<NodeType>) {
        let private = imp::GraphView::from_instance(self);
        node.set_parent(self);

        let node_ident = node.get_ident().unwrap_or_default();
        let mut positions = private.positions.borrow_mut();

        let x = if let Some(node_type) = node_type {
            match node_type {
                NodeType::Output => 20.0,
                NodeType::Input => 820.0,
            }
        } else {
            420.0
        };
<<<<<<< HEAD
        let position = positions.entry(node_ident.to_owned()).or_insert((
            // X
            x,
            // Y
            private
                .nodes
                .borrow()
                .values()
                .filter_map(|node| {
                    // Map nodes to locations, discard nodes without location
                    self.get_node_position(&node.clone().upcast())
                })
                .filter(|(x2, _)| {
                    // Only look for other nodes that have a similar x coordinate
                    (x - x2).abs() < 50.0
                })
                .max_by(|y1, y2| {
                    // Get max in column
                    y1.partial_cmp(y2).unwrap_or(Ordering::Equal)
                })
                .map_or(20_f32, |(_x, y)| y + 100.0),
        ));
        log::debug!(
            "Initial node position for {}: {}, {}",
            node_ident,
            position.0,
            position.1
        );
        self.move_node(&node.clone().upcast(), position.0, position.1);
=======

        let y = private
            .nodes
            .borrow()
            .values()
            .map(|node| {
                // Map nodes to their locations
                self.get_node_position(&node.clone().upcast())
            })
            .filter(|(x2, _)| {
                // Only look for other nodes that have a similar x coordinate
                (x - x2).abs() < 50.0
            })
            .max_by(|y1, y2| {
                // Get max in column
                y1.partial_cmp(y2).unwrap_or(Ordering::Equal)
            })
            .map_or(20_f32, |(_x, y)| y + 100.0);

        self.move_node(&node.clone().upcast(), x, y);
>>>>>>> 9f375415

        private.nodes.borrow_mut().insert(id, node);
    }

    pub fn remove_node(&self, id: u32) {
        let private = imp::GraphView::from_instance(self);
        let mut nodes = private.nodes.borrow_mut();
        if let Some(node) = nodes.remove(&id) {
            node.unparent();
        } else {
            warn!("Tried to remove non-existant node (id={}) from graph", id);
        }
    }

    pub fn add_port(&self, node_id: u32, port_id: u32, port: crate::view::port::Port) {
        let private = imp::GraphView::from_instance(self);

        if let Some(node) = private.nodes.borrow_mut().get_mut(&node_id) {
            node.add_port(port_id, port);
        } else {
            error!(
                "Node with id {} not found when trying to add port with id {} to graph",
                node_id, port_id
            );
        }
    }

    pub fn remove_port(&self, id: u32, node_id: u32) {
        let private = imp::GraphView::from_instance(self);
        let nodes = private.nodes.borrow();
        if let Some(node) = nodes.get(&node_id) {
            node.remove_port(id);
        }
    }

    pub fn add_link(&self, link_id: u32, link: crate::PipewireLink, active: bool) {
        let private = imp::GraphView::from_instance(self);
        private.links.borrow_mut().insert(link_id, (link, active));
        self.queue_draw();
    }

    pub fn set_link_state(&self, link_id: u32, active: bool) {
        let private = imp::GraphView::from_instance(self);
        if let Some((_, state)) = private.links.borrow_mut().get_mut(&link_id) {
            *state = active;
            self.queue_draw();
        } else {
            warn!("Link state changed on unknown link (id={})", link_id);
        }
    }

    pub fn remove_link(&self, id: u32) {
        let private = imp::GraphView::from_instance(self);
        let mut links = private.links.borrow_mut();
        links.remove(&id);

        self.queue_draw();
    }

    pub fn read_node_positions(&self) {
        let private = imp::GraphView::from_instance(self);
        let config_home = var("XDG_CONFIG_HOME")
            .or_else(|_| var("HOME").map(|home| format!("{}/.helvum_positions", home)))
            .unwrap();
        let config_meta = r#fs::metadata(config_home.to_owned());
        if config_meta.is_ok() && config_meta.unwrap().is_file() {
            let data = fs::read_to_string(config_home).unwrap();
            private
                .positions
                .replace(serde_json::from_str(data.as_str()).unwrap());
        }
    }

    pub fn write_node_positions(&self) {
        let private = imp::GraphView::from_instance(self);
        let config_home = var("XDG_CONFIG_HOME")
            .or_else(|_| var("HOME").map(|home| format!("{}/.helvum_positions", home)))
            .unwrap();
        log::debug!("Write node positions: {}", config_home);
        let mut file = File::create(config_home).unwrap();
        let data = serde_json::to_string(&private.positions.to_owned());
        file.write_all(data.unwrap().as_bytes())
            .expect("Failed to write node positions");
    }

    /// Get the position of the specified node inside the graphview.
    pub(super) fn get_node_position(&self, node: &gtk::Widget) -> (f32, f32) {
        let layout_manager = self
            .layout_manager()
            .expect("Failed to get layout manager")
            .dynamic_cast::<gtk::FixedLayout>()
            .expect("Failed to cast to FixedLayout");

        let node = layout_manager
            .layout_child(node)
            .dynamic_cast::<gtk::FixedLayoutChild>()
            .expect("Could not cast to FixedLayoutChild");
        node.transform()
            .expect("Failed to obtain transform from layout child")
            .to_translate()
    }

    pub(super) fn move_node(&self, node: &gtk::Widget, x: f32, y: f32) {
        let layout_manager = self
            .layout_manager()
            .expect("Failed to get layout manager")
            .dynamic_cast::<gtk::FixedLayout>()
            .expect("Failed to cast to FixedLayout");

        let transform = gsk::Transform::new()
            // Nodes should not be able to be dragged out of the view, so we use `max(coordinate, 0.0)` to prevent that.
            .translate(&graphene::Point::new(f32::max(x, 0.0), f32::max(y, 0.0)))
            .unwrap();

        layout_manager
            .layout_child(node)
            .dynamic_cast::<gtk::FixedLayoutChild>()
            .expect("Could not cast to FixedLayoutChild")
            .set_transform(&transform);

        // FIXME: If links become proper widgets,
        // we don't need to redraw the full graph everytime.
        self.queue_draw();
    }
}

impl Default for GraphView {
    fn default() -> Self {
        Self::new()
    }
}<|MERGE_RESOLUTION|>--- conflicted
+++ resolved
@@ -294,7 +294,7 @@
         } else {
             420.0
         };
-<<<<<<< HEAD
+
         let position = positions.entry(node_ident.to_owned()).or_insert((
             // X
             x,
@@ -303,8 +303,8 @@
                 .nodes
                 .borrow()
                 .values()
-                .filter_map(|node| {
-                    // Map nodes to locations, discard nodes without location
+                .map(|node| {
+                    // Map nodes to their locations
                     self.get_node_position(&node.clone().upcast())
                 })
                 .filter(|(x2, _)| {
@@ -324,28 +324,6 @@
             position.1
         );
         self.move_node(&node.clone().upcast(), position.0, position.1);
-=======
-
-        let y = private
-            .nodes
-            .borrow()
-            .values()
-            .map(|node| {
-                // Map nodes to their locations
-                self.get_node_position(&node.clone().upcast())
-            })
-            .filter(|(x2, _)| {
-                // Only look for other nodes that have a similar x coordinate
-                (x - x2).abs() < 50.0
-            })
-            .max_by(|y1, y2| {
-                // Get max in column
-                y1.partial_cmp(y2).unwrap_or(Ordering::Equal)
-            })
-            .map_or(20_f32, |(_x, y)| y + 100.0);
-
-        self.move_node(&node.clone().upcast(), x, y);
->>>>>>> 9f375415
 
         private.nodes.borrow_mut().insert(id, node);
     }
